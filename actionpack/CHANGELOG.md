<<<<<<< HEAD
*   Add application/gzip as a default mime type.

    *Mehmet Emin İNAÇ*

*   Add request encoding and response parsing to integration tests.

    What previously was:

    ```ruby
    require 'test_helper'

    class ApiTest < ActionDispatch::IntegrationTest
      test 'creates articles' do
        assert_difference -> { Article.count } do
          post articles_path(format: :json),
            params: { article: { title: 'Ahoy!' } }.to_json,
            headers: { 'Content-Type' => 'application/json' }
        end

        assert_equal({ 'id' => Article.last.id, 'title' => 'Ahoy!' }, JSON.parse(response.body))
      end
    end
    ```

    Can now be written as:

    ```ruby
    require 'test_helper'

    class ApiTest < ActionDispatch::IntegrationTest
      test 'creates articles' do
        assert_difference -> { Article.count } do
          post articles_path, params: { article: { title: 'Ahoy!' } }, as: :json
        end

        assert_equal({ 'id' => Article.last.id, 'title' => 'Ahoy!' }, response.parsed_body)
      end
    end
    ```
    
    Passing `as: :json` to integration test request helpers will set the format,
    content type and encode the parameters as JSON.
    
    Then on the response side, `parsed_body` will parse the body according to the
    content type the response has.
    
    Currently JSON is the only supported MIME type. Add your own with
    `ActionDispatch::IntegrationTest.register_encoder`.

    *Kasper Timm Hansen*

*   Add image/svg+xml as a default mime type.

    *DHH*

## Rails 5.0.0.beta2 (February 01, 2016) ##

*   Add `-g` and `-c` options to `bin/rails routes`. These options return the url `name`, `verb` and
    `path` field that match the pattern or match a specific controller.

    Deprecate `CONTROLLER` env variable in `bin/rails routes`.

    See #18902.

    *Anton Davydov* & *Vipul A M*
=======
*   Update session to have indifferent access across multiple requests

        session[:deep][:hash] = "Magic"

        session[:deep][:hash] == "Magic"
        session[:deep]["hash"] == "Magic"

    *Tom Prats*
>>>>>>> 45a75a3f

*   Response etags to always be weak: Prefixes 'W/' to value returned by
   `ActionDispatch::Http::Cache::Response#etag=`, such that etags set in
   `fresh_when` and `stale?` are weak.

    Fixes #17556.

    *Abhishek Yadav*

*   Provide the name of HTTP Status code in assertions.

    *Sean Collins*

*   More explicit error message when running `rake routes`. `CONTROLLER` argument
    can now be supplied in different ways:
    `Rails::WelcomeController`, `Rails::Welcome`, `rails/welcome`.

    Fixes #22918.

    *Edouard Chin*

*   Allow `ActionController::Parameters` instances as an argument to URL
    helper methods. An `ArgumentError` will be raised if the passed parameters
    are not secure.

    Fixes #22832.

    *Prathamesh Sonpatki*

*   Add option for per-form CSRF tokens.

    *Greg Ose & Ben Toews*

*   Add tests and documentation for `ActionController::Renderers::use_renderers`.

    *Benjamin Fleischer*

*   Fix `ActionController::Parameters#convert_parameters_to_hashes` to return filtered
    or unfiltered values based on from where it is called, `to_h` or `to_unsafe_h`
    respectively.

    Fixes #22841.

    *Prathamesh Sonpatki*

*   Add `ActionController::Parameters#include?`

    *Justin Coyne*

## Rails 5.0.0.beta1 (December 18, 2015) ##

*   Deprecate `redirect_to :back` in favor of `redirect_back`, which accepts a
    required `fallback_location` argument, thus eliminating the possibility of a
    `RedirectBackError`.

    *Derek Prior*

*   Add `redirect_back` method to `ActionController::Redirecting` to provide a
    way to safely redirect to the `HTTP_REFERER` if it is present, falling back
    to a provided redirect otherwise.

    *Derek Prior*

*   `ActionController::TestCase` will be moved to it's own gem in Rails 5.1

    With the speed improvements made to `ActionDispatch::IntegrationTest` we no
    longer need to keep two separate code bases for testing controllers. In
    Rails 5.1 `ActionController::TestCase` will be deprecated and moved into a
    gem outside of Rails source.

    This is a documentation deprecation so that going forward so new tests will use
    `ActionDispatch::IntegrationTest` instead of `ActionController::TestCase`.

    *Eileen M. Uchitelle*

*   Add a `response_format` option to `ActionDispatch::DebugExceptions`
    to configure the format of the response when errors occur in
    development mode.

    If `response_format` is `:default` the debug info will be rendered
    in an HTML page. In the other hand, if the provided value is `:api`
    the debug info will be rendered in the original response format.

    *Jorge Bejar*

*   Change the `protect_from_forgery` prepend default to `false`.

    Per this comment
    https://github.com/rails/rails/pull/18334#issuecomment-69234050 we want
    `protect_from_forgery` to default to `prepend: false`.

    `protect_from_forgery` will now be inserted into the callback chain at the
    point it is called in your application. This is useful for cases where you
    want to `protect_from_forgery` after you perform required authentication
    callbacks or other callbacks that are required to run after forgery protection.

    If you want `protect_from_forgery` callbacks to always run first, regardless of
    position they are called in your application then you can add `prepend: true`
    to your `protect_from_forgery` call.

    Example:

    ```ruby
    protect_from_forgery prepend: true
    ```

    *Eileen M. Uchitelle*

*   In url_for, never append a question mark to the URL when the query string
    is empty anyway.  (It used to do that when called like `url_for(controller:
    'x', action: 'y', q: {})`.)

    *Paul Grayson*

*   Catch invalid UTF-8 querystring values and respond with BadRequest

    Check querystring params for invalid UTF-8 characters, and raise an
    ActionController::BadRequest error if present. Previously these strings
    would typically trigger errors further down the stack.

    *Grey Baker*

*   Parse RSS/ATOM responses as XML, not HTML.

    *Alexander Kaupanin*

*   Show helpful message in `BadRequest` exceptions due to invalid path
    parameter encodings.

    Fixes #21923.

    *Agis Anastasopoulos*

*   Add the ability of returning arbitrary headers to `ActionDispatch::Static`.

    Now ActionDispatch::Static can accept HTTP headers so that developers
    will have control of returning arbitrary headers like
    'Access-Control-Allow-Origin' when a response is delivered. They can be
    configured with `#config`:

    Example:

        config.public_file_server.headers = {
          "Cache-Control"               => "public, max-age=60",
          "Access-Control-Allow-Origin" => "http://rubyonrails.org"
        }

    *Yuki Nishijima*

*   Allow multiple `root` routes in same scope level. Example:

    Example:

        root 'blog#show', constraints: ->(req) { Hostname.blog_site?(req.host) }
        root 'landing#show'

    *Rafael Sales*

*   Fix regression in mounted engine named routes generation for app deployed to
    a subdirectory. `relative_url_root` was prepended to the path twice (e.g.
    "/subdir/subdir/engine_path" instead of "/subdir/engine_path")

    Fixes #20920. Fixes #21459.

    *Matthew Erhard*

*   `ActionDispatch::Response#new` no longer applies default headers. If you want
    default headers applied to the response object, then call
    `ActionDispatch::Response.create`. This change only impacts people who are
    directly constructing an `ActionDispatch::Response` object.

*   Accessing mime types via constants like `Mime::HTML` is deprecated. Please
    change code like this:

        Mime::HTML

    To this:

        Mime[:html]

    This change is so that Rails will not manage a list of constants, and fixes
    an issue where if a type isn't registered you could possibly get the wrong
    object.

    `Mime[:html]` is available in older versions of Rails, too, so you can
    safely change libraries and plugins and maintain compatibility with
    multiple versions of Rails.

*   `url_for` does not modify its arguments when generating polymorphic URLs.

    *Bernerd Schaefer*

*   Make it easier to opt in to `config.force_ssl` and `config.ssl_options` by
    making them less dangerous to try and easier to disable.

    SSL redirect:
      * Move `:host` and `:port` options within `redirect: { … }`. Deprecate.
      * Introduce `:status` and `:body` to customize the redirect response.
        The 301 permanent default makes it difficult to test the redirect and
        back out of it since browsers remember the 301. Test with a 302 or 307
        instead, then switch to 301 once you're confident that all is well.

    HTTP Strict Transport Security (HSTS):
      * Shorter max-age. Shorten the default max-age from 1 year to 180 days,
        the low end for https://www.ssllabs.com/ssltest/ grading and greater
        than the 18-week minimum to qualify for browser preload lists.
      * Disabling HSTS. Setting `hsts: false` now sets `hsts { expires: 0 }`
        instead of omitting the header. Omitting does nothing to disable HSTS
        since browsers hang on to your previous settings until they expire.
        Sending `{ hsts: { expires: 0 }}` flushes out old browser settings and
        actually disables HSTS:
          http://tools.ietf.org/html/rfc6797#section-6.1.1
      * HSTS Preload. Introduce `preload: true` to set the `preload` flag,
        indicating that your site may be included in browser preload lists,
        including Chrome, Firefox, Safari, IE11, and Edge. Submit your site:
          https://hstspreload.appspot.com

    *Jeremy Daer*

*   Update `ActionController::TestSession#fetch` to behave more like
    `ActionDispatch::Request::Session#fetch` when using non-string keys.

    *Jeremy Friesen*

*   Using strings or symbols for middleware class names is deprecated. Convert
    things like this:

      middleware.use "Foo::Bar"

    to this:

      middleware.use Foo::Bar

*   `ActionController::TestSession` now accepts a default value as well as
    a block for generating a default value based off the key provided.

    This fixes calls to `session#fetch` in `ApplicationController` instances that
    take more two arguments or a block from raising `ArgumentError: wrong
    number of arguments (2 for 1)` when performing controller tests.

    *Matthew Gerrior*

*   Fix `ActionController::Parameters#fetch` overwriting `KeyError` returned by
    default block.

    *Jonas Schuber Erlandsson*, *Roque Pinel*

*   `ActionController::Parameters` no longer inherits from
    `HashWithIndifferentAccess`

    Inheriting from `HashWithIndifferentAccess` allowed users to call any
    enumerable methods on `Parameters` object, resulting in a risk of losing the
    `permitted?` status or even getting back a pure `Hash` object instead of
    a `Parameters` object with proper sanitization.

    By not inheriting from `HashWithIndifferentAccess`, we are able to make
    sure that all methods that are defined in `Parameters` object will return
    a proper `Parameters` object with a correct `permitted?` flag.

    *Prem Sichanugrist*

*   Replaced `ActiveSupport::Concurrency::Latch` with `Concurrent::CountDownLatch`
    from the concurrent-ruby gem.

    *Jerry D'Antonio*

*   Add ability to filter parameters based on parent keys.

        # matches {credit_card: {code: "xxxx"}}
        # doesn't match {file: { code: "xxxx"}}
        config.filter_parameters += [ "credit_card.code" ]

    See #13897.

    *Guillaume Malette*

*   Deprecate passing first parameter as `Hash` and default status code for `head` method.

    *Mehmet Emin İNAÇ*

*   Adds`Rack::Utils::ParameterTypeError` and `Rack::Utils::InvalidParameterError`
    to the rescue_responses hash in `ExceptionWrapper` (Rack recommends
    integrators serve 400s for both of these).

    *Grey Baker*

*   Add support for API only apps.
    `ActionController::API` is added as a replacement of
    `ActionController::Base` for this kind of applications.

    *Santiago Pastorino*, *Jorge Bejar*

*   Remove `assigns` and `assert_template`. Both methods have been extracted
    into a gem at https://github.com/rails/rails-controller-testing.

    See #18950.

    *Alan Guo Xiang Tan*

*   `FileHandler` and `Static` middleware initializers accept `index` argument
    to configure the directory index file name. Defaults to `index` (as in
    `index.html`).

    See #20017.

    *Eliot Sykes*

*   Deprecate `:nothing` option for `render` method.

    *Mehmet Emin İNAÇ*

*   Fix `rake routes` not showing the right format when
    nesting multiple routes.

    See #18373.

    *Ravil Bayramgalin*

*   Add ability to override default form builder for a controller.

        class AdminController < ApplicationController
          default_form_builder AdminFormBuilder
        end

    *Kevin McPhillips*

*   For actions with no corresponding templates, render `head :no_content`
    instead of raising an error. This allows for slimmer API controller
    methods that simply work, without needing further instructions.

    See #19036.

    *Stephen Bussey*

*   Provide friendlier access to request variants.

        request.variant = :phone
        request.variant.phone?  # true
        request.variant.tablet? # false

        request.variant = [:phone, :tablet]
        request.variant.phone?                  # true
        request.variant.desktop?                # false
        request.variant.any?(:phone, :desktop)  # true
        request.variant.any?(:desktop, :watch)  # false

    *George Claghorn*

*   Fix regression where a gzip file response would have a Content-type,
    even when it was a 304 status code.

    See #19271.

    *Kohei Suzuki*

*   Fix handling of empty `X_FORWARDED_HOST` header in `raw_host_with_port`.

    Previously, an empty `X_FORWARDED_HOST` header would cause
    `Actiondispatch::Http:URL.raw_host_with_port` to return `nil`, causing
    `Actiondispatch::Http:URL.host` to raise a `NoMethodError`.

    *Adam Forsyth*

*   Allow `Bearer` as token-keyword in `Authorization-Header`.

    Additionally to `Token`, the keyword `Bearer` is acceptable as a keyword
    for the auth-token. The `Bearer` keyword is described in the original
    OAuth RFC and used in libraries like Angular-JWT.

    See #19094.

    *Peter Schröder*

*   Drop request class from `RouteSet` constructor.

    If you would like to use a custom request class, please subclass and implement
    the `request_class` method.

    *tenderlove@ruby-lang.org*

*   Fallback to `ENV['RAILS_RELATIVE_URL_ROOT']` in `url_for`.

    Fixed an issue where the `RAILS_RELATIVE_URL_ROOT` environment variable is not
    prepended to the path when `url_for` is called. If `SCRIPT_NAME` (used by Rack)
    is set, it takes precedence.

    Fixes #5122.

    *Yasyf Mohamedali*

*   Partitioning of routes is now done when the routes are being drawn. This
    helps to decrease the time spent filtering the routes during the first request.

    *Guo Xiang Tan*

*   Fix regression in functional tests. Responses should have default headers
    assigned.

    See #18423.

    *Jeremy Kemper*, *Yves Senn*

*   Deprecate `AbstractController#skip_action_callback` in favor of individual skip_callback methods
    (which can be made to raise an error if no callback was removed).

    *Iain Beeston*

*   Alias the `ActionDispatch::Request#uuid` method to `ActionDispatch::Request#request_id`.
    Due to implementation, `config.log_tags = [:request_id]` also works in substitute
    for `config.log_tags = [:uuid]`.

    *David Ilizarov*

*   Change filter on /rails/info/routes to use an actual path regexp from rails
    and not approximate javascript version. Oniguruma supports much more
    extensive list of features than javascript regexp engine.

    Fixes #18402.

    *Ravil Bayramgalin*

*   Non-string authenticity tokens do not raise NoMethodError when decoding
    the masked token.

    *Ville Lautanala*

*   Add `http_cache_forever` to Action Controller, so we can cache a response
    that never gets expired.

    *arthurnn*

*   `ActionController#translate` supports symbols as shortcuts.
    When a shortcut is given it also performs the lookup without the action
    name.

    *Max Melentiev*

*   Expand `ActionController::ConditionalGet#fresh_when` and `stale?` to also
    accept a collection of records as the first argument, so that the
    following code can be written in a shorter form.

        # Before
        def index
          @articles = Article.all
          fresh_when(etag: @articles, last_modified: @articles.maximum(:updated_at))
        end

        # After
        def index
          @articles = Article.all
          fresh_when(@articles)
        end

    *claudiob*

*   Explicitly ignored wildcard verbs when searching for HEAD routes before fallback

    Fixes an issue where a mounted rack app at root would intercept the HEAD
    request causing an incorrect behavior during the fall back to GET requests.

    Example:

        draw do
            get '/home' => 'test#index'
            mount rack_app, at: '/'
        end
        head '/home'
        assert_response :success

    In this case, a HEAD request runs through the routes the first time and fails
    to match anything. Then, it runs through the list with the fallback and matches
    `get '/home'`. The original behavior would match the rack app in the first pass.

    *Terence Sun*

*   Migrating xhr methods to keyword arguments syntax
    in `ActionController::TestCase` and `ActionDispatch::Integration`

    Old syntax:

        xhr :get, :create, params: { id: 1 }

    New syntax example:

        get :create, params: { id: 1 }, xhr: true

    *Kir Shatrov*

*   Migrating to keyword arguments syntax in `ActionController::TestCase` and
    `ActionDispatch::Integration` HTTP request methods.

    Example:

        post :create, params: { y: x }, session: { a: 'b' }
        get :view, params: { id: 1 }
        get :view, params: { id: 1 }, format: :json

    *Kir Shatrov*

*   Preserve default url options when generating URLs.

    Fixes an issue that would cause `default_url_options` to be lost when
    generating URLs with fewer positional arguments than parameters in the
    route definition.

    *Tekin Suleyman*

*   Deprecate `*_via_redirect` integration test methods.

    Use `follow_redirect!` manually after the request call for the same behavior.

    *Aditya Kapoor*

*   Add `ActionController::Renderer` to render arbitrary templates
    outside controller actions.

    Its functionality is accessible through class methods `render` and
    `renderer` of `ActionController::Base`.

    *Ravil Bayramgalin*

*   Support `:assigns` option when rendering with controllers/mailers.

    *Ravil Bayramgalin*

*   Default headers, removed in controller actions, are no longer reapplied on
    the test response.

    *Jonas Baumann*

*   Deprecate all `*_filter` callbacks in favor of `*_action` callbacks.

    *Rafael Mendonça França*

*   Allow you to pass `prepend: false` to `protect_from_forgery` to have the
    verification callback appended instead of prepended to the chain.
    This allows you to let the verification step depend on prior callbacks.

    Example:

        class ApplicationController < ActionController::Base
          before_action :authenticate
          protect_from_forgery prepend: false, unless: -> { @authenticated_by.oauth? }

          private
            def authenticate
              if oauth_request?
                # authenticate with oauth
                @authenticated_by = 'oauth'.inquiry
              else
                # authenticate with cookies
                @authenticated_by = 'cookie'.inquiry
              end
            end
        end

    *Josef Šimánek*

*   Remove `ActionController::HideActions`.

    *Ravil Bayramgalin*

*   Remove `respond_to`/`respond_with` placeholder methods, this functionality
    has been extracted to the `responders` gem.

    *Carlos Antonio da Silva*

*   Remove deprecated assertion files.

    *Rafael Mendonça França*

*   Remove deprecated usage of string keys in URL helpers.

    *Rafael Mendonça França*

*   Remove deprecated `only_path` option on `*_path` helpers.

    *Rafael Mendonça França*

*   Remove deprecated `NamedRouteCollection#helpers`.

    *Rafael Mendonça França*

*   Remove deprecated support to define routes with `:to` option that doesn't contain `#`.

    *Rafael Mendonça França*

*   Remove deprecated `ActionDispatch::Response#to_ary`.

    *Rafael Mendonça França*

*   Remove deprecated `ActionDispatch::Request#deep_munge`.

    *Rafael Mendonça França*

*   Remove deprecated `ActionDispatch::Http::Parameters#symbolized_path_parameters`.

    *Rafael Mendonça França*

*   Remove deprecated option `use_route` in controller tests.

    *Rafael Mendonça França*

*   Ensure `append_info_to_payload` is called even if an exception is raised.

    Fixes an issue where when an exception is raised in the request the additional
    payload data is not available.

    See #14903.

    *Dieter Komendera*, *Margus Pärt*

*   Correctly rely on the response's status code to handle calls to `head`.

    *Robin Dupret*

*   Using `head` method returns empty response_body instead
    of returning a single space " ".

    The old behavior was added as a workaround for a bug in an early
    version of Safari, where the HTTP headers are not returned correctly
    if the response body has a 0-length. This is been fixed since and
    the workaround is no longer necessary.

    Fixes #18253.

    *Prathamesh Sonpatki*

*   Fix how polymorphic routes works with objects that implement `to_model`.

    *Travis Grathwell*

*   Stop converting empty arrays in `params` to `nil`.

    This behavior was introduced in response to CVE-2012-2660, CVE-2012-2694
    and CVE-2013-0155

    ActiveRecord now issues a safe query when passing an empty array into
    a where clause, so there is no longer a need to defend against this type
    of input (any nils are still stripped from the array).

    *Chris Sinjakli*

*   Fixed usage of optional scopes in url helpers.

    *Alex Robbin*

*   Fixed handling of positional url helper arguments when `format: false`.

    Fixes #17819.

    *Andrew White*, *Tatiana Soukiassian*

Please check [4-2-stable](https://github.com/rails/rails/blob/4-2-stable/actionpack/CHANGELOG.md) for previous changes.<|MERGE_RESOLUTION|>--- conflicted
+++ resolved
@@ -1,4 +1,12 @@
-<<<<<<< HEAD
+*   Update session to have indifferent access across multiple requests
+
+        session[:deep][:hash] = "Magic"
+
+        session[:deep][:hash] == "Magic"
+        session[:deep]["hash"] == "Magic"
+
+    *Tom Prats*
+
 *   Add application/gzip as a default mime type.
 
     *Mehmet Emin İNAÇ*
@@ -64,16 +72,6 @@
     See #18902.
 
     *Anton Davydov* & *Vipul A M*
-=======
-*   Update session to have indifferent access across multiple requests
-
-        session[:deep][:hash] = "Magic"
-
-        session[:deep][:hash] == "Magic"
-        session[:deep]["hash"] == "Magic"
-
-    *Tom Prats*
->>>>>>> 45a75a3f
 
 *   Response etags to always be weak: Prefixes 'W/' to value returned by
    `ActionDispatch::Http::Cache::Response#etag=`, such that etags set in
