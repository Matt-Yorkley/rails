<<<<<<< HEAD
*   Skip unused components when running `bin/rails` in Rails plugin.

    *Yoshiyuki Hirano*

*   Add git_source to `Gemfile` for plugin generator.
=======
*   Optimize indentation for generator actions.
>>>>>>> 8bf09678

    *Yoshiyuki Hirano*

*   Add `--skip-action-cable` option to the plugin generator.

    *bogdanvlviv*

*   Deprecate support of use `Rails::Application` subclass to start Rails server.

    *Yuji Yaginuma*

*   Add `ruby x.x.x` version to `Gemfile` and create `.ruby-version`
    root file containing the current Ruby version when new Rails applications are
    created.

    *Alberto Almagro*

*   Support `-` as a platform-agnostic way to run a script from stdin with
    `rails runner`

    *Cody Cutrer*

*   Add `bootsnap` to default `Gemfile`.

    *Burke Libbey*

*   Properly expand shortcuts for environment's name running the `console`
    and `dbconsole` commands.

    *Robin Dupret*

*   Passing the environment's name as a regular argument to the
    `rails dbconsole` and `rails console` commands is deprecated.
    The `-e` option should be used instead.

    Previously:

        $ bin/rails dbconsole production

    Now:

        $ bin/rails dbconsole -e production

    *Robin Dupret*, *Kasper Timm Hansen*

*   Allow passing a custom connection name to the `rails dbconsole`
    command when using a 3-level database configuration.

        $ bin/rails dbconsole -c replica

    *Robin Dupret*, *Jeremy Daer*

*   Skip unused components when running `bin/rails app:update`.

    If the initial app generation skipped Action Cable, Active Record etc.,
    the update task honors those skips too.

    *Yuji Yaginuma*

*   Make Rails' test runner work better with minitest plugins.

    By demoting the Rails test runner to just another minitest plugin —
    and thereby not eager loading it — we can co-exist much better with
    other minitest plugins such as pride and minitest-focus.

    *Kasper Timm Hansen*

*   Load environment file in `dbconsole` command.

    Fixes #29717

    *Yuji Yaginuma*

*   Add `rails secrets:show` command.

    *Yuji Yaginuma*

*   Allow mounting the same engine several times in different locations.

    Fixes #20204.

    *David Rodríguez*

*   Clear screenshot files in `tmp:clear` task.

    *Yuji Yaginuma*

*   Add `railtie.rb` to the plugin generator

    *Tsukuru Tanimichi*

*   Deprecate `capify!` method in generators and templates.

    *Yuji Yaginuma*

*   Allow irb options to be passed from `rails console` command.

    Fixes #28988.

    *Yuji Yaginuma*

*   Added a shared section to `config/database.yml` that will be loaded for all environments.

    *Pierre Schambacher*

*   Namespace error pages' CSS selectors to stop the styles from bleeding into other pages
    when using Turbolinks.

    *Jan Krutisch*


Please check [5-1-stable](https://github.com/rails/rails/blob/5-1-stable/railties/CHANGELOG.md) for previous changes.<|MERGE_RESOLUTION|>--- conflicted
+++ resolved
@@ -1,12 +1,12 @@
-<<<<<<< HEAD
+*   Optimize indentation for generator actions.
+
+    *Yoshiyuki Hirano*
+
 *   Skip unused components when running `bin/rails` in Rails plugin.
 
     *Yoshiyuki Hirano*
 
 *   Add git_source to `Gemfile` for plugin generator.
-=======
-*   Optimize indentation for generator actions.
->>>>>>> 8bf09678
 
     *Yoshiyuki Hirano*
 
