require 'abstract_unit'

class Category < Struct.new(:id, :name)
end

class FormCollectionsHelperTest < ActionView::TestCase
  def assert_no_select(selector, value = nil)
    assert_select(selector, :text => value, :count => 0)
  end

  def with_collection_radio_buttons(*args, &block)
    @output_buffer = collection_radio_buttons(*args, &block)
  end

  def with_collection_check_boxes(*args, &block)
    @output_buffer = collection_check_boxes(*args, &block)
  end

  # COLLECTION RADIO BUTTONS
  test 'collection radio accepts a collection and generates inputs from value method' do
    with_collection_radio_buttons :user, :active, [true, false], :to_s, :to_s

    assert_select 'input[type=radio][value=true]#user_active_true'
    assert_select 'input[type=radio][value=false]#user_active_false'
  end

  test 'collection radio accepts a collection and generates inputs from label method' do
    with_collection_radio_buttons :user, :active, [true, false], :to_s, :to_s

    assert_select 'label[for=user_active_true]', 'true'
    assert_select 'label[for=user_active_false]', 'false'
  end

  test 'collection radio handles camelized collection values for labels correctly' do
    with_collection_radio_buttons :user, :active, ['Yes', 'No'], :to_s, :to_s

    assert_select 'label[for=user_active_yes]', 'Yes'
    assert_select 'label[for=user_active_no]', 'No'
  end

  test 'collection radio should sanitize collection values for labels correctly' do
    with_collection_radio_buttons :user, :name, ['$0.99', '$1.99'], :to_s, :to_s
    assert_select 'label[for=user_name_099]', '$0.99'
    assert_select 'label[for=user_name_199]', '$1.99'
  end

  test 'collection radio accepts checked item' do
    with_collection_radio_buttons :user, :active, [[1, true], [0, false]], :last, :first, :checked => true

    assert_select 'input[type=radio][value=true][checked=checked]'
    assert_no_select 'input[type=radio][value=false][checked=checked]'
  end

  test 'collection radio accepts multiple disabled items' do
    collection = [[1, true], [0, false], [2, 'other']]
    with_collection_radio_buttons :user, :active, collection, :last, :first, :disabled => [true, false]

    assert_select 'input[type=radio][value=true][disabled=disabled]'
    assert_select 'input[type=radio][value=false][disabled=disabled]'
    assert_no_select 'input[type=radio][value=other][disabled=disabled]'
  end

  test 'collection radio accepts single disabled item' do
    collection = [[1, true], [0, false]]
    with_collection_radio_buttons :user, :active, collection, :last, :first, :disabled => true

    assert_select 'input[type=radio][value=true][disabled=disabled]'
    assert_no_select 'input[type=radio][value=false][disabled=disabled]'
  end

  test 'collection radio accepts html options as input' do
    collection = [[1, true], [0, false]]
    with_collection_radio_buttons :user, :active, collection, :last, :first, {}, :class => 'special-radio'

    assert_select 'input[type=radio][value=true].special-radio#user_active_true'
    assert_select 'input[type=radio][value=false].special-radio#user_active_false'
  end

  test 'collection radio accepts html options as the last element of array' do
    collection = [[1, true, {class: 'foo'}], [0, false, {class: 'bar'}]]
    with_collection_radio_buttons :user, :active, collection, :second, :first

    assert_select 'input[type=radio][value=true].foo#user_active_true'
    assert_select 'input[type=radio][value=false].bar#user_active_false'
  end

  test 'collection radio sets the label class defined inside the block' do
    collection = [[1, true, {class: 'foo'}], [0, false, {class: 'bar'}]]
    with_collection_radio_buttons :user, :active, collection, :second, :first do |b|
      b.label(class: "collection_radio_buttons")
    end

    assert_select 'label.collection_radio_buttons[for=user_active_true]'
    assert_select 'label.collection_radio_buttons[for=user_active_false]'
  end

  test 'collection radio does not include the input class in the respective label' do
    collection = [[1, true, {class: 'foo'}], [0, false, {class: 'bar'}]]
    with_collection_radio_buttons :user, :active, collection, :second, :first

    assert_no_select 'label.foo[for=user_active_true]'
    assert_no_select 'label.bar[for=user_active_false]'
  end

  test 'collection radio does not wrap input inside the label' do
    with_collection_radio_buttons :user, :active, [true, false], :to_s, :to_s

    assert_select 'input[type=radio] + label'
    assert_no_select 'label input'
  end

  test 'collection radio accepts a block to render the label as radio button wrapper' do
    with_collection_radio_buttons :user, :active, [true, false], :to_s, :to_s do |b|
      b.label { b.radio_button }
    end

    assert_select 'label[for=user_active_true] > input#user_active_true[type=radio]'
    assert_select 'label[for=user_active_false] > input#user_active_false[type=radio]'
  end

  test 'collection radio accepts a block to change the order of label and radio button' do
    with_collection_radio_buttons :user, :active, [true, false], :to_s, :to_s do |b|
      b.label + b.radio_button
    end

    assert_select 'label[for=user_active_true] + input#user_active_true[type=radio]'
    assert_select 'label[for=user_active_false] + input#user_active_false[type=radio]'
  end

  test 'collection radio with block helpers accept extra html options' do
    with_collection_radio_buttons :user, :active, [true, false], :to_s, :to_s do |b|
      b.label(:class => "radio_button") + b.radio_button(:class => "radio_button")
    end

    assert_select 'label.radio_button[for=user_active_true] + input#user_active_true.radio_button[type=radio]'
    assert_select 'label.radio_button[for=user_active_false] + input#user_active_false.radio_button[type=radio]'
  end

  test 'collection radio with block helpers allows access to current text and value' do
    with_collection_radio_buttons :user, :active, [true, false], :to_s, :to_s do |b|
      b.label(:"data-value" => b.value) { b.radio_button + b.text }
    end

    assert_select 'label[for=user_active_true][data-value=true]', 'true' do
      assert_select 'input#user_active_true[type=radio]'
    end
    assert_select 'label[for=user_active_false][data-value=false]', 'false' do
      assert_select 'input#user_active_false[type=radio]'
    end
  end

  test 'collection radio with block helpers allows access to the current object item in the collection to access extra properties' do
    with_collection_radio_buttons :user, :active, [true, false], :to_s, :to_s do |b|
      b.label(:class => b.object) { b.radio_button + b.text }
    end

    assert_select 'label.true[for=user_active_true]', 'true' do
      assert_select 'input#user_active_true[type=radio]'
    end
    assert_select 'label.false[for=user_active_false]', 'false' do
      assert_select 'input#user_active_false[type=radio]'
    end
  end

  test 'collection radio buttons with fields for' do
    collection = [Category.new(1, 'Category 1'), Category.new(2, 'Category 2')]
    @output_buffer = fields_for(:post) do |p|
      p.collection_radio_buttons :category_id, collection, :id, :name
    end

    assert_select 'input#post_category_id_1[type=radio][value=1]'
    assert_select 'input#post_category_id_2[type=radio][value=2]'

    assert_select 'label[for=post_category_id_1]', 'Category 1'
    assert_select 'label[for=post_category_id_2]', 'Category 2'
  end

  test 'collection radio accepts checked item which has a value of false' do
    with_collection_radio_buttons :user, :active, [[1, true], [0, false]], :last, :first, :checked => false
    assert_no_select 'input[type=radio][value=true][checked=checked]'
    assert_select 'input[type=radio][value=false][checked=checked]'
  end

  # COLLECTION CHECK BOXES
  test 'collection check boxes accepts a collection and generate a series of checkboxes for value method' do
    collection = [Category.new(1, 'Category 1'), Category.new(2, 'Category 2')]
    with_collection_check_boxes :user, :category_ids, collection, :id, :name

    assert_select 'input#user_category_ids_1[type=checkbox][value=1]'
    assert_select 'input#user_category_ids_2[type=checkbox][value=2]'
  end

  test 'collection check boxes generates only one hidden field for the entire collection, to ensure something will be sent back to the server when posting an empty collection' do
    collection = [Category.new(1, 'Category 1'), Category.new(2, 'Category 2')]
    with_collection_check_boxes :user, :category_ids, collection, :id, :name

    assert_select "input[type=hidden][name='user[category_ids][]'][value=]", :count => 1
  end

  test 'collection check boxes generates a hidden field using the given :name in :html_options' do
    collection = [Category.new(1, 'Category 1'), Category.new(2, 'Category 2')]
    with_collection_check_boxes :user, :category_ids, collection, :id, :name, {}, {name: "user[other_category_ids][]"}

    assert_select "input[type=hidden][name='user[other_category_ids][]'][value=]", :count => 1
  end

<<<<<<< HEAD
  test 'collection check boxes accepts a collection and generate a series of checkboxes with labels for label method' do
=======
  test 'collection check boxes does not generate a hidden field if include_hidden option is false' do
    collection = [Category.new(1, 'Category 1'), Category.new(2, 'Category 2')]
    with_collection_check_boxes :user, :category_ids, collection, :id, :name, include_hidden: false

    assert_select "input[type=hidden][name='user[category_ids][]'][value=]", :count => 0
  end

  test 'collection check boxes accepts a collection and generate a serie of checkboxes with labels for label method' do
>>>>>>> 106c988c
    collection = [Category.new(1, 'Category 1'), Category.new(2, 'Category 2')]
    with_collection_check_boxes :user, :category_ids, collection, :id, :name

    assert_select 'label[for=user_category_ids_1]', 'Category 1'
    assert_select 'label[for=user_category_ids_2]', 'Category 2'
  end

  test 'collection check boxes handles camelized collection values for labels correctly' do
    with_collection_check_boxes :user, :active, ['Yes', 'No'], :to_s, :to_s

    assert_select 'label[for=user_active_yes]', 'Yes'
    assert_select 'label[for=user_active_no]', 'No'
  end

  test 'collection check box should sanitize collection values for labels correctly' do
    with_collection_check_boxes :user, :name, ['$0.99', '$1.99'], :to_s, :to_s
    assert_select 'label[for=user_name_099]', '$0.99'
    assert_select 'label[for=user_name_199]', '$1.99'
  end

  test 'collection check boxes accepts html options as the last element of array' do
    collection = [[1, 'Category 1', {class: 'foo'}], [2, 'Category 2', {class: 'bar'}]]
    with_collection_check_boxes :user, :active, collection, :first, :second

    assert_select 'input[type=checkbox][value=1].foo'
    assert_select 'input[type=checkbox][value=2].bar'
  end

  test 'collection check boxes sets the label class defined inside the block' do
    collection = [[1, 'Category 1', {class: 'foo'}], [2, 'Category 2', {class: 'bar'}]]
    with_collection_check_boxes :user, :active, collection, :second, :first do |b|
      b.label(class: 'collection_check_boxes')
    end

    assert_select 'label.collection_check_boxes[for=user_active_category_1]'
    assert_select 'label.collection_check_boxes[for=user_active_category_2]'
  end

  test 'collection check boxes does not include the input class in the respective label' do
    collection = [[1, 'Category 1', {class: 'foo'}], [2, 'Category 2', {class: 'bar'}]]
    with_collection_check_boxes :user, :active, collection, :second, :first

    assert_no_select 'label.foo[for=user_active_category_1]'
    assert_no_select 'label.bar[for=user_active_category_2]'
  end

  test 'collection check boxes accepts selected values as :checked option' do
    collection = (1..3).map{|i| [i, "Category #{i}"] }
    with_collection_check_boxes :user, :category_ids, collection, :first, :last, :checked => [1, 3]

    assert_select 'input[type=checkbox][value=1][checked=checked]'
    assert_select 'input[type=checkbox][value=3][checked=checked]'
    assert_no_select 'input[type=checkbox][value=2][checked=checked]'
  end

  test 'collection check boxes accepts selected string values as :checked option' do
    collection = (1..3).map{|i| [i, "Category #{i}"] }
    with_collection_check_boxes :user, :category_ids, collection, :first, :last, :checked => ['1', '3']

    assert_select 'input[type=checkbox][value=1][checked=checked]'
    assert_select 'input[type=checkbox][value=3][checked=checked]'
    assert_no_select 'input[type=checkbox][value=2][checked=checked]'
  end

  test 'collection check boxes accepts a single checked value' do
    collection = (1..3).map{|i| [i, "Category #{i}"] }
    with_collection_check_boxes :user, :category_ids, collection, :first, :last, :checked => 3

    assert_select 'input[type=checkbox][value=3][checked=checked]'
    assert_no_select 'input[type=checkbox][value=1][checked=checked]'
    assert_no_select 'input[type=checkbox][value=2][checked=checked]'
  end

  test 'collection check boxes accepts selected values as :checked option and override the model values' do
    user = Struct.new(:category_ids).new(2)
    collection = (1..3).map{|i| [i, "Category #{i}"] }

    @output_buffer = fields_for(:user, user) do |p|
      p.collection_check_boxes :category_ids, collection, :first, :last, :checked => [1, 3]
    end

    assert_select 'input[type=checkbox][value=1][checked=checked]'
    assert_select 'input[type=checkbox][value=3][checked=checked]'
    assert_no_select 'input[type=checkbox][value=2][checked=checked]'
  end

  test 'collection check boxes accepts multiple disabled items' do
    collection = (1..3).map{|i| [i, "Category #{i}"] }
    with_collection_check_boxes :user, :category_ids, collection, :first, :last, :disabled => [1, 3]

    assert_select 'input[type=checkbox][value=1][disabled=disabled]'
    assert_select 'input[type=checkbox][value=3][disabled=disabled]'
    assert_no_select 'input[type=checkbox][value=2][disabled=disabled]'
  end

  test 'collection check boxes accepts single disabled item' do
    collection = (1..3).map{|i| [i, "Category #{i}"] }
    with_collection_check_boxes :user, :category_ids, collection, :first, :last, :disabled => 1

    assert_select 'input[type=checkbox][value=1][disabled=disabled]'
    assert_no_select 'input[type=checkbox][value=3][disabled=disabled]'
    assert_no_select 'input[type=checkbox][value=2][disabled=disabled]'
  end

  test 'collection check boxes accepts a proc to disabled items' do
    collection = (1..3).map{|i| [i, "Category #{i}"] }
    with_collection_check_boxes :user, :category_ids, collection, :first, :last, :disabled => proc { |i| i.first == 1 }

    assert_select 'input[type=checkbox][value=1][disabled=disabled]'
    assert_no_select 'input[type=checkbox][value=3][disabled=disabled]'
    assert_no_select 'input[type=checkbox][value=2][disabled=disabled]'
  end

  test 'collection check boxes accepts html options' do
    collection = [[1, 'Category 1'], [2, 'Category 2']]
    with_collection_check_boxes :user, :category_ids, collection, :first, :last, {}, :class => 'check'

    assert_select 'input.check[type=checkbox][value=1]'
    assert_select 'input.check[type=checkbox][value=2]'
  end

  test 'collection check boxes with fields for' do
    collection = [Category.new(1, 'Category 1'), Category.new(2, 'Category 2')]
    @output_buffer = fields_for(:post) do |p|
      p.collection_check_boxes :category_ids, collection, :id, :name
    end

    assert_select 'input#post_category_ids_1[type=checkbox][value=1]'
    assert_select 'input#post_category_ids_2[type=checkbox][value=2]'

    assert_select 'label[for=post_category_ids_1]', 'Category 1'
    assert_select 'label[for=post_category_ids_2]', 'Category 2'
  end

  test 'collection check boxes does not wrap input inside the label' do
    with_collection_check_boxes :user, :active, [true, false], :to_s, :to_s

    assert_select 'input[type=checkbox] + label'
    assert_no_select 'label input'
  end

  test 'collection check boxes accepts a block to render the label as check box wrapper' do
    with_collection_check_boxes :user, :active, [true, false], :to_s, :to_s do |b|
      b.label { b.check_box }
    end

    assert_select 'label[for=user_active_true] > input#user_active_true[type=checkbox]'
    assert_select 'label[for=user_active_false] > input#user_active_false[type=checkbox]'
  end

  test 'collection check boxes accepts a block to change the order of label and check box' do
    with_collection_check_boxes :user, :active, [true, false], :to_s, :to_s do |b|
      b.label + b.check_box
    end

    assert_select 'label[for=user_active_true] + input#user_active_true[type=checkbox]'
    assert_select 'label[for=user_active_false] + input#user_active_false[type=checkbox]'
  end

  test 'collection check boxes with block helpers accept extra html options' do
    with_collection_check_boxes :user, :active, [true, false], :to_s, :to_s do |b|
      b.label(:class => "check_box") + b.check_box(:class => "check_box")
    end

    assert_select 'label.check_box[for=user_active_true] + input#user_active_true.check_box[type=checkbox]'
    assert_select 'label.check_box[for=user_active_false] + input#user_active_false.check_box[type=checkbox]'
  end

  test 'collection check boxes with block helpers allows access to current text and value' do
    with_collection_check_boxes :user, :active, [true, false], :to_s, :to_s do |b|
      b.label(:"data-value" => b.value) { b.check_box + b.text }
    end

    assert_select 'label[for=user_active_true][data-value=true]', 'true' do
      assert_select 'input#user_active_true[type=checkbox]'
    end
    assert_select 'label[for=user_active_false][data-value=false]', 'false' do
      assert_select 'input#user_active_false[type=checkbox]'
    end
  end

  test 'collection check boxes with block helpers allows access to the current object item in the collection to access extra properties' do
    with_collection_check_boxes :user, :active, [true, false], :to_s, :to_s do |b|
      b.label(:class => b.object) { b.check_box + b.text }
    end

    assert_select 'label.true[for=user_active_true]', 'true' do
      assert_select 'input#user_active_true[type=checkbox]'
    end
    assert_select 'label.false[for=user_active_false]', 'false' do
      assert_select 'input#user_active_false[type=checkbox]'
    end
  end
end<|MERGE_RESOLUTION|>--- conflicted
+++ resolved
@@ -204,18 +204,14 @@
     assert_select "input[type=hidden][name='user[other_category_ids][]'][value=]", :count => 1
   end
 
-<<<<<<< HEAD
+  test 'collection check boxes does not generate a hidden field if include_hidden option is false' do
+    collection = [Category.new(1, 'Category 1'), Category.new(2, 'Category 2')]
+    with_collection_check_boxes :user, :category_ids, collection, :id, :name, include_hidden: false
+
+    assert_select "input[type=hidden][name='user[category_ids][]'][value=]", :count => 0
+  end
+
   test 'collection check boxes accepts a collection and generate a series of checkboxes with labels for label method' do
-=======
-  test 'collection check boxes does not generate a hidden field if include_hidden option is false' do
-    collection = [Category.new(1, 'Category 1'), Category.new(2, 'Category 2')]
-    with_collection_check_boxes :user, :category_ids, collection, :id, :name, include_hidden: false
-
-    assert_select "input[type=hidden][name='user[category_ids][]'][value=]", :count => 0
-  end
-
-  test 'collection check boxes accepts a collection and generate a serie of checkboxes with labels for label method' do
->>>>>>> 106c988c
     collection = [Category.new(1, 'Category 1'), Category.new(2, 'Category 2')]
     with_collection_check_boxes :user, :category_ids, collection, :id, :name
 
