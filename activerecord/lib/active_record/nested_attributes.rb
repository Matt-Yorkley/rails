--- conflicted
+++ resolved
@@ -410,12 +410,6 @@
             assign_to_or_mark_for_destruction(existing_record, attributes, options[:allow_destroy])
           end
         elsif existing_record = existing_records.detect { |record| record.id.to_s == attributes['id'].to_s }
-<<<<<<< HEAD
-          if !call_reject_if(association_name, attributes)
-            association.send(:add_record_to_target_with_callbacks, existing_record) if !association.loaded?
-            assign_to_or_mark_for_destruction(existing_record, attributes, options[:allow_destroy])
-          end
-=======
           unless association.loaded? || call_reject_if(association_name, attributes)
             # Make sure we are operating on the actual object which is in the association's
             # proxy_target array (either by finding it, or adding it if not found)
@@ -426,11 +420,12 @@
             else
               association.send(:add_to_target, existing_record)
             end
+
           end
 
-          assign_to_or_mark_for_destruction(existing_record, attributes, options[:allow_destroy])
-
->>>>>>> c9f1ab53
+          if !call_reject_if(association_name, attributes)
+            assign_to_or_mark_for_destruction(existing_record, attributes, options[:allow_destroy])
+          end
         else
           raise_nested_attributes_record_not_found(association_name, attributes['id'])
         end
