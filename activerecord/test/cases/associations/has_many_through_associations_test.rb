--- conflicted
+++ resolved
@@ -454,7 +454,6 @@
     assert author.comments.include?(comment)
   end
 
-<<<<<<< HEAD
   def test_has_many_through_polymorphic_with_primary_key_option
     assert_equal [categories(:general)], authors(:david).essay_categories
 
@@ -472,12 +471,12 @@
 
     authors = Author.joins(:essay_categories_2).where('categories.id' => categories(:general).id)
     assert_equal authors(:david), authors.first
-=======
+  end
+
   def test_size_of_through_association_should_increase_correctly_when_has_many_association_is_added
     post = posts(:thinking)
     readers = post.readers.size
     post.people << people(:michael)
     assert_equal readers + 1, post.readers.size
->>>>>>> 401c1835
   end
 end