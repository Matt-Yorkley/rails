<<<<<<< HEAD
*   Flatten merged join_values before building the joins.

    While joining_values special treatment is given to string values.
    By flattening the array it ensures that string values are detected
    as strings and not arrays.

    Fixes #10669.

    *Neeraj Singh and iwiznia*

*   Do not load all child records for inverse case.

    currently `post.comments.find(Comment.first.id)` would load all
    comments for the given post to set the inverse association.

    This has a huge performance penalty. Because if post has 100k
    records and all these 100k records would be loaded in memory
    even though the comment id was supplied.

    Fix is to use in-memory records only if loaded? is true. Otherwise
    load the records using full sql.

    Fixes #10509.

    *Neeraj Singh*

*   `inspect` on Active Record model classes does not initiate a
    new connection. This means that calling `inspect`, when the
    database is missing, will no longer raise an exception.
    Fixes #10936.

    Example:

        Author.inspect # => "Author(no database connection)"

    *Yves Senn*

*   Handle single quotes in PostgreSQL default column values.
    Fixes #10881.

    *Dylan Markow*

*   Log the sql that is actually sent to the database.

    If I have a query that produces sql
    `WHERE "users"."name" = 'a         b'` then in the log all the
    whitespace is being squeezed. So the sql that is printed in the
    log is `WHERE "users"."name" = 'a b'`.

    Do not squeeze whitespace out of sql queries. Fixes #10982.

    *Neeraj Singh*
=======
*   `ActiveRecord::Result.each` now returns an `Enumerator` when called without
     a block, so that it can be chained with other `Enumerable` methods.

    *Ben Woosley*
>>>>>>> d6cfbaea

*   Fixture setup does no longer depend on `ActiveRecord::Base.configurations`.
    This is relevant when `ENV["DATABASE_URL"]` is used in place of a `database.yml`.

    *Yves Senn*

*   Fix mysql2 adapter raises the correct exception when executing a query on a
    closed connection.

    *Yves Senn*

*   Ambiguous reflections are on :through relationships are no longer supported.
    For example, you need to change this:

        class Author < ActiveRecord::Base
          has_many :posts
          has_many :taggings, :through => :posts
        end

        class Post < ActiveRecord::Base
          has_one :tagging
          has_many :taggings
        end

        class Tagging < ActiveRecord::Base
        end

    To this:

        class Author < ActiveRecord::Base
          has_many :posts
          has_many :taggings, :through => :posts, :source => :tagging
        end

        class Post < ActiveRecord::Base
          has_one :tagging
          has_many :taggings
        end

        class Tagging < ActiveRecord::Base
        end

    *Aaron Peterson*

*   Remove column restrictions for `count`, let the database raise if the SQL is
    invalid. The previous behavior was untested and surprising for the user.
    Fixes #5554.

    Example:

        User.select("name, username").count
        # Before => SELECT count(*) FROM users
        # After => ActiveRecord::StatementInvalid

        # you can still use `count(:all)` to perform a query unrelated to the
        # selected columns
        User.select("name, username").count(:all) # => SELECT count(*) FROM users

    *Yves Senn*

*   Rails now automatically detects inverse associations. If you do not set the
    `:inverse_of` option on the association, then Active Record will guess the
    inverse association based on heuristics.

    Note that automatic inverse detection only works on `has_many`, `has_one`,
    and `belongs_to` associations. Extra options on the associations will
    also prevent the association's inverse from being found automatically.

    The automatic guessing of the inverse association uses a heuristic based
    on the name of the class, so it may not work for all associations,
    especially the ones with non-standard names.

    You can turn off the automatic detection of inverse associations by setting
    the `:inverse_of` option to `false` like so:

        class Taggable < ActiveRecord::Base
          belongs_to :tag, inverse_of: false
        end

    *John Wang*

*   Fix `add_column` with `array` option when using PostgreSQL. Fixes #10432

    *Adam Anderson*

*   Usage of `implicit_readonly` is being removed`. Please use `readonly` method
    explicitly to mark records as `readonly.
    Fixes #10615.

    Example:

        user = User.joins(:todos).select("users.*, todos.title as todos_title").readonly(true).first
        user.todos_title = 'clean pet'
        user.save! # will raise error

    *Yves Senn*

*   Fix the `:primary_key` option for `has_many` associations.
    Fixes #10693.

    *Yves Senn*

*   Fix bug where tiny types are incorrectly coerced as boolean when the length is more than 1.

    Fixes #10620.

    *Aaron Peterson*

*   Also support extensions in PostgreSQL 9.1. This feature has been supported since 9.1.

    *kennyj*

*   Deprecate `ConnectionAdapters::SchemaStatements#distinct`,
    as it is no longer used by internals.

    *Ben Woosley*

*   Fix pending migrations error when loading schema and `ActiveRecord::Base.table_name_prefix`
    is not blank.

    Call `assume_migrated_upto_version` on connection to prevent it from first
    being picked up in `method_missing`.

    In the base class, `Migration`, `method_missing` expects the argument to be a
    table name, and calls `proper_table_name` on the arguments before sending to
    `connection`. If `table_name_prefix` or `table_name_suffix` is used, the schema
    version changes to `prefix_version_suffix`, breaking `rake test:prepare`.

    Fixes #10411.

    *Kyle Stevens*

*   Method `read_attribute_before_type_cast` should accept input as symbol.

    *Neeraj Singh*

*   Confirm a record has not already been destroyed before decrementing counter cache.

    *Ben Tucker*

*   Fixed a bug in `ActiveRecord#sanitize_sql_hash_for_conditions` in which
    `self.class` is an argument to `PredicateBuilder#build_from_hash`
    causing `PredicateBuilder` to call non-existent method
    `Class#reflect_on_association`.

    *Zach Ohlgren*

*   While removing index if column option is missing then raise IrreversibleMigration exception.

    Following code should raise `IrreversibleMigration`. But the code was
    failing since options is an array and not a hash.

        def change
          change_table :users do |t|
            t.remove_index [:name, :email]
          end
        end

    Fix was to check if the options is a Hash before operating on it.

    Fixes #10419.

    *Neeraj Singh*

*   Do not overwrite manually built records during one-to-one nested attribute assignment

    For one-to-one nested associations, if you build the new (in-memory)
    child object yourself before assignment, then the NestedAttributes
    module will not overwrite it, e.g.:

        class Member < ActiveRecord::Base
          has_one :avatar
          accepts_nested_attributes_for :avatar

          def avatar
            super || build_avatar(width: 200)
          end
        end

        member = Member.new
        member.avatar_attributes = {icon: 'sad'}
        member.avatar.width # => 200

    *Olek Janiszewski*

*   fixes bug introduced by #3329. Now, when autosaving associations,
    deletions happen before inserts and saves. This prevents a 'duplicate
    unique value' database error that would occur if a record being created had
    the same value on a unique indexed field as that of a record being destroyed.

    *Johnny Holton*

*   Handle aliased attributes in ActiveRecord::Relation.

    When using symbol keys, ActiveRecord will now translate aliased attribute names to the actual column name used in the database:

    With the model

        class Topic
          alias_attribute :heading, :title
        end

    The call

        Topic.where(heading: 'The First Topic')

    should yield the same result as

        Topic.where(title: 'The First Topic')

    This also applies to ActiveRecord::Relation::Calculations calls such as `Model.sum(:aliased)` and `Model.pluck(:aliased)`.

    This will not work with SQL fragment strings like `Model.sum('DISTINCT aliased')`.

    *Godfrey Chan*

*   Mute `psql` output when running rake db:schema:load.

    *Godfrey Chan*

*   Trigger a save on `has_one association=(associate)` when the associate contents have changed.

    Fix #8856.

    *Chris Thompson*

*   Abort a rake task when missing db/structure.sql like `db:schema:load` task.

    *kennyj*

*   rake:db:test:prepare falls back to original environment after execution.

    *Slava Markevich*

Please check [4-0-stable](https://github.com/rails/rails/blob/4-0-stable/activerecord/CHANGELOG.md) for previous changes.<|MERGE_RESOLUTION|>--- conflicted
+++ resolved
@@ -1,4 +1,8 @@
-<<<<<<< HEAD
+*   `ActiveRecord::Result.each` now returns an `Enumerator` when called without
+     a block, so that it can be chained with other `Enumerable` methods.
+
+    *Ben Woosley*
+
 *   Flatten merged join_values before building the joins.
 
     While joining_values special treatment is given to string values.
@@ -51,12 +55,6 @@
     Do not squeeze whitespace out of sql queries. Fixes #10982.
 
     *Neeraj Singh*
-=======
-*   `ActiveRecord::Result.each` now returns an `Enumerator` when called without
-     a block, so that it can be chained with other `Enumerable` methods.
-
-    *Ben Woosley*
->>>>>>> d6cfbaea
 
 *   Fixture setup does no longer depend on `ActiveRecord::Base.configurations`.
     This is relevant when `ENV["DATABASE_URL"]` is used in place of a `database.yml`.
