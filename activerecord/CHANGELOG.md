--- conflicted
+++ resolved
@@ -1,12 +1,10 @@
-<<<<<<< HEAD
 *   Back port Rails 5.2 `reverse_order` Arel SQL literal fix.
 
     *Matt Jones*, *Brooke Kuhlmann*
-=======
+
 ## Rails 5.0.7.2 (March 11, 2019) ##
 
 *   No changes.
->>>>>>> c4d3e202
 
 
 ## Rails 5.0.7.1 (November 27, 2018) ##
