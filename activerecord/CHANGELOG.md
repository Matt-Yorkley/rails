<<<<<<< HEAD
*   Stringify all variable keys of mysql connection configuration.

    When the `sql_mode` variable for mysql adapters is set in the configuration
    as a `String`, it was ignored and overwritten by the strict mode option.

    Fixes #14895.

    *Paul Nikitochkin*

*   Ensure SQLite3 statements are closed on errors.

    Fixes #13631.

    *Timur Alperovich*

*   Give ActiveRecord::PredicateBuilder private methods the privacy they deserve.

    *Hector Satre*
=======
*   Rails will now pass a custom validation context through to autosave associations 
    in order to validate child associations with the same context.

    Fixes #13854.

    *Eric Chahin*, *Aaron Nelson*, *Kevin Casey*
>>>>>>> c6d685ba

*   When using a custom `join_table` name on a `habtm`, rails was not saving it
    on Reflections. This causes a problem when rails loads fixtures, because it
    uses the reflections to set database with fixtures.

    Fixes #14845.

    *Kassio Borges*

*   Reset the cache when modifying a Relation with cached Arel.
    Additionally display a warning message to make the user aware.

    *Yves Senn*

*   PostgreSQL should internally use `:datetime` consistently for TimeStamp. Assures
    different spellings of timestamps are treated the same.

    Example:

        mytimestamp.simplified_type('timestamp without time zone')
        # => :datetime
        mytimestamp.simplified_type('timestamp(6) without time zone')
        # => also :datetime (previously would be :timestamp)

    See #14513.

    *Jefferson Lai*

*   `ActiveRecord::Base.no_touching` no longer triggers callbacks or start empty transactions.

    Fixes #14841.

    *Lucas Mazza*

*   Fix name collision with `Array#select!` with `Relation#select!`.

    Fixes #14752.

    *Earl St Sauver*

*   Fixed unexpected behavior for `has_many :through` associations going through a scoped `has_many`.

    If a `has_many` association is adjusted using a scope, and another `has_many :through`
    uses this association, then the scope adjustment is unexpectedly neglected.

    Fixes #14537.

    *Jan Habermann*

*   `@destroyed` should always be set to `false` when an object is duped.

    *Kuldeep Aggarwal*

*   Fixed has_many association to make it support irregular inflections.

    Fixes #8928.

    *arthurnn*, *Javier Goizueta*

*   Fixed a problem where count used with a grouping was not returning a Hash.

    Fixes #14721.

    *Eric Chahin*

*   `sanitize_sql_like` helper method to escape a string for safe use in a SQL
    LIKE statement.

    Example:

        class Article
          def self.search(term)
            where("title LIKE ?", sanitize_sql_like(term))
          end
        end

        Article.search("20% _reduction_")
        # => Query looks like "... title LIKE '20\% \_reduction\_' ..."

    *Rob Gilson*, *Yves Senn*

*   Do not quote uuid default value on `change_column`.

    Fixes #14604.

    *Eric Chahin*

*   The comparison between `Relation` and `CollectionProxy` should be consistent.

    Example:

        author.posts == Post.where(author_id: author.id)
        # => true
        Post.where(author_id: author.id) == author.posts
        # => true

    Fixes #13506.

    *Lauro Caetano*

*   Calling `delete_all` on an unloaded `CollectionProxy` no longer
    generates a SQL statement containing each id of the collection:

    Before:

        DELETE FROM `model` WHERE `model`.`parent_id` = 1
        AND `model`.`id` IN (1, 2, 3...)

    After:

        DELETE FROM `model` WHERE `model`.`parent_id` = 1

    *Eileen M. Uchitelle*, *Aaron Patterson*

*   Fixed error for aggregate methods (`empty?`, `any?`, `count`) with `select`
    which created invalid SQL.

    Fixes #13648.

    *Simon Woker*

*   PostgreSQL adapter only warns once for every missing OID per connection.

    Fixes #14275.

    *Matthew Draper*, *Yves Senn*

*   PostgreSQL adapter automatically reloads it's type map when encountering
    unknown OIDs.

    Fixes #14678.

    *Matthew Draper*, *Yves Senn*

*   Fix insertion of records via `has_many :through` association with scope.

    Fixes #3548.

    *Ivan Antropov*

*   Auto-generate stable fixture UUIDs on PostgreSQL.

    Fixes: #11524

    *Roderick van Domburg*

*   Fixed a problem where an enum would overwrite values of another enum
    with the same name in an unrelated class.

    Fixes #14607.

    *Evan Whalen*

*   PostgreSQL and SQLite string columns no longer have a default limit of 255.

    Fixes #13435, #9153.

    *Vladimir Sazhin*, *Toms Mikoss*, *Yves Senn*

*   Make possible to have an association called `records`.

    Fixes #11645.

    *prathamesh-sonpatki*

*   `to_sql` on an association now matches the query that is actually executed, where it
    could previously have incorrectly accrued additional conditions (e.g. as a result of
    a previous query). CollectionProxy now always defers to the association scope's
    `arel` method so the (incorrect) inherited one should be entirely concealed.

    Fixes #14003.

    *Jefferson Lai*

*   Block a few default Class methods as scope name.

    For instance, this will raise:

        scope :public, -> { where(status: 1) }

    *arthurnn*

*   Fixed error when using `with_options` with lambda.

    Fixes #9805.

    *Lauro Caetano*

*   Switch `sqlite3:///` URLs (which were temporarily
    deprecated in 4.1) from relative to absolute.

    If you still want the previous interpretation, you should replace
    `sqlite3:///my/path` with `sqlite3:my/path`.

    *Matthew Draper*

*   Treat blank UUID values as `nil`.

    Example:

        Sample.new(uuid_field: '') #=> <Sample id: nil, uuid_field: nil>

    *Dmitry Lavrov*

*   Enable support for materialized views on PostgreSQL >= 9.3.

    *Dave Lee*

*   The PostgreSQL adapter supports custom domains. Fixes #14305.

    *Yves Senn*

*   PostgreSQL `Column#type` is now determined through the corresponding OID.
    The column types stay the same except for enum columns. They no longer have
    `nil` as type but `enum`.

    See #7814.

    *Yves Senn*

*   Fixed error when specifying a non-empty default value on a PostgreSQL array column.

    Fixes #10613.

    *Luke Steensen*

*   Make possible to change `record_timestamps` inside Callbacks.

    *Tieg Zaharia*

*   Fixed error where .persisted? throws SystemStackError for an unsaved model with a
    custom primary key that didn't save due to validation error.

    Fixes #14393.

    *Chris Finne*

*   Introduce `validate` as an alias for `valid?`.

    This is more intuitive when you want to run validations but don't care about the return value.

    *Henrik Nyh*

*   Create indexes inline in CREATE TABLE for MySQL.

    This is important, because adding an index on a temporary table after it has been created
    would commit the transaction.

    It also allows creating and dropping indexed tables with fewer queries and fewer permissions
    required.

    Example:

        create_table :temp, temporary: true, as: "SELECT id, name, zip FROM a_really_complicated_query" do |t|
          t.index :zip
        end
        # => CREATE TEMPORARY TABLE temp (INDEX (zip)) AS SELECT id, name, zip FROM a_really_complicated_query

    *Cody Cutrer*, *Steve Rice*, *Rafael Mendonça Franca*

*   Save `has_one` association even if the record doesn't changed.

    Fixes #14407.

    *Rafael Mendonça França*

*   Use singular table name in generated migrations when
    `ActiveRecord::Base.pluralize_table_names` is `false`.

    Fixes #13426.

    *Kuldeep Aggarwal*

*   `touch` accepts many attributes to be touched at once.

    Example:

        # touches :signed_at, :sealed_at, and :updated_at/on attributes.
        Photo.last.touch(:signed_at, :sealed_at)

    *James Pinto*

*   `rake db:structure:dump` only dumps schema information if the schema
    migration table exists.

    Fixes #14217.

    *Yves Senn*

*   Reap connections that were checked out by now-dead threads, instead
    of waiting until they disconnect by themselves. Before this change,
    a suitably constructed series of short-lived threads could starve
    the connection pool, without ever having more than a couple alive at
    the same time.

    *Matthew Draper*

*   `pk_and_sequence_for` now ensures that only the pg_depend entries
    pointing to pg_class, and thus only sequence objects, are considered.

    *Josh Williams*

*   `where.not` adds `references` for `includes` like normal `where` calls do.

    Fixes #14406.

    *Yves Senn*

*   Extend fixture `$LABEL` replacement to allow string interpolation.

    Example:

        martin:
          email: $LABEL@email.com

        users(:martin).email # => martin@email.com

    *Eric Steele*

*   Add support for `Relation` be passed as parameter on `QueryCache#select_all`.

    Fixes #14361.

    *arthurnn*

*   Passing an Active Record object to `find` is now deprecated.  Call `.id`
    on the object first.

*   Passing an Active Record object to `find` or `exists?` is now deprecated.
    Call `.id` on the object first.

*   Only use BINARY for MySQL case sensitive uniqueness check when column has a case insensitive collation.

    *Ryuta Kamizono*

*   Support for MySQL 5.6 fractional seconds.

    *arthurnn*, *Tatsuhiko Miyagawa*

*   Support for Postgres `citext` data type enabling case-insensitive where
    values without needing to wrap in UPPER/LOWER sql functions.

    *Troy Kruthoff*, *Lachlan Sylvester*

*   Allow strings to specify the `#order` value.

    Example:

        Model.order(id: 'asc').to_sql == Model.order(id: :asc).to_sql

    *Marcelo Casiraghi*, *Robin Dupret*

*   Dynamically register PostgreSQL enum OIDs. This prevents "unknown OID"
    warnings on enum columns.

    *Dieter Komendera*

*   `includes` is able to detect the right preloading strategy when string
    joins are involved.

    Fixes #14109.

    *Aaron Patterson*, *Yves Senn*

*   Fixed error with validation with enum fields for records where the
    value for any enum attribute is always evaluated as 0 during
    uniqueness validation.

    Fixes #14172.

    *Vilius Luneckas* *Ahmed AbouElhamayed*

*   `before_add` callbacks are fired before the record is saved on
    `has_and_belongs_to_many` assocations *and* on `has_many :through`
    associations.  Before this change, `before_add` callbacks would be fired
    before the record was saved on `has_and_belongs_to_many` associations, but
    *not* on `has_many :through` associations.

    Fixes #14144.

*   Fixed STI classes not defining an attribute method if there is a
    conflicting private method defined on its ancestors.

    Fixes #11569.

    *Godfrey Chan*

*   Coerce strings when reading attributes. Fixes #10485.

    Example:

        book = Book.new(title: 12345)
        book.save!
        book.title # => "12345"

    *Yves Senn*

*   Deprecate half-baked support for PostgreSQL range values with excluding beginnings.
    We currently map PostgreSQL ranges to Ruby ranges. This conversion is not fully
    possible because the Ruby range does not support excluded beginnings.

    The current solution of incrementing the beginning is not correct and is now
    deprecated. For subtypes where we don't know how to increment (e.g. `#succ`
    is not defined) it will raise an ArgumentException for ranges with excluding
    beginnings.

    *Yves Senn*

*   Support for user created range types in PostgreSQL.

    *Yves Senn*

Please check [4-1-stable](https://github.com/rails/rails/blob/4-1-stable/activerecord/CHANGELOG.md) for previous changes.<|MERGE_RESOLUTION|>--- conflicted
+++ resolved
@@ -1,4 +1,10 @@
-<<<<<<< HEAD
+*   Rails will now pass a custom validation context through to autosave associations
+    in order to validate child associations with the same context.
+
+    Fixes #13854.
+
+    *Eric Chahin*, *Aaron Nelson*, *Kevin Casey*
+
 *   Stringify all variable keys of mysql connection configuration.
 
     When the `sql_mode` variable for mysql adapters is set in the configuration
@@ -17,14 +23,6 @@
 *   Give ActiveRecord::PredicateBuilder private methods the privacy they deserve.
 
     *Hector Satre*
-=======
-*   Rails will now pass a custom validation context through to autosave associations 
-    in order to validate child associations with the same context.
-
-    Fixes #13854.
-
-    *Eric Chahin*, *Aaron Nelson*, *Kevin Casey*
->>>>>>> c6d685ba
 
 *   When using a custom `join_table` name on a `habtm`, rails was not saving it
     on Reflections. This causes a problem when rails loads fixtures, because it
