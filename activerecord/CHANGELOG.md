<<<<<<< HEAD
*   Removed deprecated method `default_scopes?`
=======
*   Removed deprecated method `scoped`
>>>>>>> b343abd8

    *Neeraj Singh*

*   Remove implicit join references that were deprecated in 4.0.

    Example:

        # before with implicit joins
        Comment.where('posts.author_id' => 7)

        # after
        Comment.references(:posts).where('posts.author_id' => 7)

    *Yves Senn*

*   Apply default scope when joining associations. For example:

        class Post < ActiveRecord::Base
          default_scope -> { where published: true }
        end

        class Comment
          belongs_to :post
        end

    When calling `Comment.joins(:post)`, we expect to receive only
    comments on published posts, since that is the default scope for
    posts.

    Before this change, the default scope from `Post` was not applied,
    so we'd get comments on unpublished posts.

    *Jon Leighton*

*   Remove `activerecord-deprecated_finders` as a dependency

    *Łukasz Strzałkowski*

*   Remove Oracle / Sqlserver / Firebird database tasks that were deprecated in 4.0.

    *kennyj*

*   `find_each` now returns an `Enumerator` when called without a block, so that it
    can be chained with other `Enumerable` methods.

    *Ben Woosley*

*   `ActiveRecord::Result.each` now returns an `Enumerator` when called without
     a block, so that it can be chained with other `Enumerable` methods.

    *Ben Woosley*

*   Flatten merged join_values before building the joins.

    While joining_values special treatment is given to string values.
    By flattening the array it ensures that string values are detected
    as strings and not arrays.

    Fixes #10669.

    *Neeraj Singh and iwiznia*

*   Do not load all child records for inverse case.

    currently `post.comments.find(Comment.first.id)` would load all
    comments for the given post to set the inverse association.

    This has a huge performance penalty. Because if post has 100k
    records and all these 100k records would be loaded in memory
    even though the comment id was supplied.

    Fix is to use in-memory records only if loaded? is true. Otherwise
    load the records using full sql.

    Fixes #10509.

    *Neeraj Singh*

*   `inspect` on Active Record model classes does not initiate a
    new connection. This means that calling `inspect`, when the
    database is missing, will no longer raise an exception.
    Fixes #10936.

    Example:

        Author.inspect # => "Author(no database connection)"

    *Yves Senn*

*   Handle single quotes in PostgreSQL default column values.
    Fixes #10881.

    *Dylan Markow*

*   Log the sql that is actually sent to the database.

    If I have a query that produces sql
    `WHERE "users"."name" = 'a         b'` then in the log all the
    whitespace is being squeezed. So the sql that is printed in the
    log is `WHERE "users"."name" = 'a b'`.

    Do not squeeze whitespace out of sql queries. Fixes #10982.

    *Neeraj Singh*

*   Fixture setup does no longer depend on `ActiveRecord::Base.configurations`.
    This is relevant when `ENV["DATABASE_URL"]` is used in place of a `database.yml`.

    *Yves Senn*

*   Fix mysql2 adapter raises the correct exception when executing a query on a
    closed connection.

    *Yves Senn*

*   Ambiguous reflections are on :through relationships are no longer supported.
    For example, you need to change this:

        class Author < ActiveRecord::Base
          has_many :posts
          has_many :taggings, :through => :posts
        end

        class Post < ActiveRecord::Base
          has_one :tagging
          has_many :taggings
        end

        class Tagging < ActiveRecord::Base
        end

    To this:

        class Author < ActiveRecord::Base
          has_many :posts
          has_many :taggings, :through => :posts, :source => :tagging
        end

        class Post < ActiveRecord::Base
          has_one :tagging
          has_many :taggings
        end

        class Tagging < ActiveRecord::Base
        end

    *Aaron Patterson*

*   Remove column restrictions for `count`, let the database raise if the SQL is
    invalid. The previous behavior was untested and surprising for the user.
    Fixes #5554.

    Example:

        User.select("name, username").count
        # Before => SELECT count(*) FROM users
        # After => ActiveRecord::StatementInvalid

        # you can still use `count(:all)` to perform a query unrelated to the
        # selected columns
        User.select("name, username").count(:all) # => SELECT count(*) FROM users

    *Yves Senn*

*   Rails now automatically detects inverse associations. If you do not set the
    `:inverse_of` option on the association, then Active Record will guess the
    inverse association based on heuristics.

    Note that automatic inverse detection only works on `has_many`, `has_one`,
    and `belongs_to` associations. Extra options on the associations will
    also prevent the association's inverse from being found automatically.

    The automatic guessing of the inverse association uses a heuristic based
    on the name of the class, so it may not work for all associations,
    especially the ones with non-standard names.

    You can turn off the automatic detection of inverse associations by setting
    the `:inverse_of` option to `false` like so:

        class Taggable < ActiveRecord::Base
          belongs_to :tag, inverse_of: false
        end

    *John Wang*

*   Fix `add_column` with `array` option when using PostgreSQL. Fixes #10432

    *Adam Anderson*

*   Usage of `implicit_readonly` is being removed`. Please use `readonly` method
    explicitly to mark records as `readonly.
    Fixes #10615.

    Example:

        user = User.joins(:todos).select("users.*, todos.title as todos_title").readonly(true).first
        user.todos_title = 'clean pet'
        user.save! # will raise error

    *Yves Senn*

*   Fix the `:primary_key` option for `has_many` associations.
    Fixes #10693.

    *Yves Senn*

*   Fix bug where tiny types are incorrectly coerced as boolean when the length is more than 1.

    Fixes #10620.

    *Aaron Patterson*

*   Also support extensions in PostgreSQL 9.1. This feature has been supported since 9.1.

    *kennyj*

*   Deprecate `ConnectionAdapters::SchemaStatements#distinct`,
    as it is no longer used by internals.

    *Ben Woosley*

*   Fix pending migrations error when loading schema and `ActiveRecord::Base.table_name_prefix`
    is not blank.

    Call `assume_migrated_upto_version` on connection to prevent it from first
    being picked up in `method_missing`.

    In the base class, `Migration`, `method_missing` expects the argument to be a
    table name, and calls `proper_table_name` on the arguments before sending to
    `connection`. If `table_name_prefix` or `table_name_suffix` is used, the schema
    version changes to `prefix_version_suffix`, breaking `rake test:prepare`.

    Fixes #10411.

    *Kyle Stevens*

*   Method `read_attribute_before_type_cast` should accept input as symbol.

    *Neeraj Singh*

*   Confirm a record has not already been destroyed before decrementing counter cache.

    *Ben Tucker*

*   Fixed a bug in `ActiveRecord#sanitize_sql_hash_for_conditions` in which
    `self.class` is an argument to `PredicateBuilder#build_from_hash`
    causing `PredicateBuilder` to call non-existent method
    `Class#reflect_on_association`.

    *Zach Ohlgren*

*   While removing index if column option is missing then raise IrreversibleMigration exception.

    Following code should raise `IrreversibleMigration`. But the code was
    failing since options is an array and not a hash.

        def change
          change_table :users do |t|
            t.remove_index [:name, :email]
          end
        end

    Fix was to check if the options is a Hash before operating on it.

    Fixes #10419.

    *Neeraj Singh*

*   Do not overwrite manually built records during one-to-one nested attribute assignment

    For one-to-one nested associations, if you build the new (in-memory)
    child object yourself before assignment, then the NestedAttributes
    module will not overwrite it, e.g.:

        class Member < ActiveRecord::Base
          has_one :avatar
          accepts_nested_attributes_for :avatar

          def avatar
            super || build_avatar(width: 200)
          end
        end

        member = Member.new
        member.avatar_attributes = {icon: 'sad'}
        member.avatar.width # => 200

    *Olek Janiszewski*

*   fixes bug introduced by #3329. Now, when autosaving associations,
    deletions happen before inserts and saves. This prevents a 'duplicate
    unique value' database error that would occur if a record being created had
    the same value on a unique indexed field as that of a record being destroyed.

    *Johnny Holton*

*   Handle aliased attributes in ActiveRecord::Relation.

    When using symbol keys, ActiveRecord will now translate aliased attribute names to the actual column name used in the database:

    With the model

        class Topic
          alias_attribute :heading, :title
        end

    The call

        Topic.where(heading: 'The First Topic')

    should yield the same result as

        Topic.where(title: 'The First Topic')

    This also applies to ActiveRecord::Relation::Calculations calls such as `Model.sum(:aliased)` and `Model.pluck(:aliased)`.

    This will not work with SQL fragment strings like `Model.sum('DISTINCT aliased')`.

    *Godfrey Chan*

*   Mute `psql` output when running rake db:schema:load.

    *Godfrey Chan*

*   Trigger a save on `has_one association=(associate)` when the associate contents have changed.

    Fix #8856.

    *Chris Thompson*

*   Abort a rake task when missing db/structure.sql like `db:schema:load` task.

    *kennyj*

*   rake:db:test:prepare falls back to original environment after execution.

    *Slava Markevich*

Please check [4-0-stable](https://github.com/rails/rails/blob/4-0-stable/activerecord/CHANGELOG.md) for previous changes.<|MERGE_RESOLUTION|>--- conflicted
+++ resolved
@@ -1,8 +1,8 @@
-<<<<<<< HEAD
+*   Removed deprecated method `scoped`
+
+    *Neeraj Singh*
+
 *   Removed deprecated method `default_scopes?`
-=======
-*   Removed deprecated method `scoped`
->>>>>>> b343abd8
 
     *Neeraj Singh*
 
