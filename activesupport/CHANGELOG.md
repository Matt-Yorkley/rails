<<<<<<< HEAD
*   Allow the hash function used to generate non-sensitive digests, such as the
    ETag header, to be specified with `config.active_support.hash_digest_class`.

    The object provided must respond to `#hexdigest`, e.g. `Digest::SHA1`.

    *Dmitri Dolguikh*
 
## Rails 5.2.0.beta2 (November 28, 2017) ##

*   No changes.


## Rails 5.2.0.beta1 (November 27, 2017) ##

*   Changed default behaviour of `ActiveSupport::SecurityUtils.secure_compare`,
    to make it not leak length information even for variable length string.

    Renamed old `ActiveSupport::SecurityUtils.secure_compare` to `fixed_length_secure_compare`,
    and started raising `ArgumentError` in case of length mismatch of passed strings.

    *Vipul A M*

*   Make `ActiveSupport::TimeZone.all` return only time zones that are in
    `ActiveSupport::TimeZone::MAPPING`.

    Fixes #7245.

    *Chris LaRose*

*   MemCacheStore: Support expiring counters.

    Pass `expires_in: [seconds]` to `#increment` and `#decrement` options
    to set the Memcached TTL (time-to-live) if the counter doesn't exist.
    If the counter exists, Memcached doesn't extend its expiry when it's
    incremented or decremented.

    ```
    Rails.cache.increment("my_counter", 1, expires_in: 2.minutes)
    ```

    *Takumasa Ochi*

*   Handle `TZInfo::AmbiguousTime` errors

    Make `ActiveSupport::TimeWithZone` match Ruby's handling of ambiguous
    times by choosing the later period, e.g.

    Ruby:
    ```
    ENV["TZ"] = "Europe/Moscow"
    Time.local(2014, 10, 26, 1, 0, 0)   # => 2014-10-26 01:00:00 +0300
    ```

    Before:
    ```
    >> "2014-10-26 01:00:00".in_time_zone("Moscow")
    TZInfo::AmbiguousTime: 26/10/2014 01:00 is an ambiguous local time.
    ```

    After:
    ```
    >> "2014-10-26 01:00:00".in_time_zone("Moscow")
    => Sun, 26 Oct 2014 01:00:00 MSK +03:00
    ```

    Fixes #17395.

    *Andrew White*

*   Redis cache store.

    ```
    # Defaults to `redis://localhost:6379/0`. Only use for dev/test.
    config.cache_store = :redis_cache_store

    # Supports all common cache store options (:namespace, :compress,
    # :compress_threshold, :expires_in, :race_condition_ttl) and all
    # Redis options.
    cache_password = Rails.application.secrets.redis_cache_password
    config.cache_store = :redis_cache_store, driver: :hiredis,
      namespace: 'myapp-cache', compress: true, timeout: 1,
      url: "redis://:#{cache_password}@myapp-cache-1:6379/0"

    # Supports Redis::Distributed with multiple hosts
    config.cache_store = :redis_cache_store, driver: :hiredis
      namespace: 'myapp-cache', compress: true,
      url: %w[
        redis://myapp-cache-1:6379/0
        redis://myapp-cache-1:6380/0
        redis://myapp-cache-2:6379/0
        redis://myapp-cache-2:6380/0
        redis://myapp-cache-3:6379/0
        redis://myapp-cache-3:6380/0
      ]

    # Or pass a builder block
    config.cache_store = :redis_cache_store,
      namespace: 'myapp-cache', compress: true,
      redis: -> { Redis.new … }
    ```

    Deployment note: Take care to use a *dedicated Redis cache* rather
    than pointing this at your existing Redis server. It won't cope well
    with mixed usage patterns and it won't expire cache entries by default.

    Redis cache server setup guide: https://redis.io/topics/lru-cache

    *Jeremy Daer*

*   Cache: Enable compression by default for values > 1kB.

    Compression has long been available, but opt-in and at a 16kB threshold.
    It wasn't enabled by default due to CPU cost. Today it's cheap and typical
    cache data is eminently compressible, such as HTML or JSON fragments.
    Compression dramatically reduces Memcached/Redis mem usage, which means
    the same cache servers can store more data, which means higher hit rates.

    To disable compression, pass `compress: false` to the initializer.

    *Jeremy Daer*
=======
*   `assert_changes` will always assert that the expression changes,
    regardless of `from:` and `to:` argument combinations.

    *Daniel Ma*
>>>>>>> af0361da

*   Allow `Range#include?` on TWZ ranges

    In #11474 we prevented TWZ ranges being iterated over which matched
    Ruby's handling of Time ranges and as a consequence `include?`
    stopped working with both Time ranges and TWZ ranges. However in
    ruby/ruby@b061634 support was added for `include?` to use `cover?`
    for 'linear' objects. Since we have no way of making Ruby consider
    TWZ instances as 'linear' we have to override `Range#include?`.

    Fixes #30799.

    *Andrew White*

*   Fix acronym support in `humanize`

    Acronym inflections are stored with lowercase keys in the hash but
    the match wasn't being lowercased before being looked up in the hash.
    This shouldn't have any performance impact because before it would
    fail to find the acronym and perform the `downcase` operation anyway.

    Fixes #31052.

    *Andrew White*

*   Add same method signature for `Time#prev_year` and `Time#next_year`
    in accordance with `Date#prev_year`, `Date#next_year`.

    Allows pass argument for `Time#prev_year` and `Time#next_year`.

    Before:
    ```
    Time.new(2017, 9, 16, 17, 0).prev_year    # => 2016-09-16 17:00:00 +0300
    Time.new(2017, 9, 16, 17, 0).prev_year(1)
    # => ArgumentError: wrong number of arguments (given 1, expected 0)

    Time.new(2017, 9, 16, 17, 0).next_year    # => 2018-09-16 17:00:00 +0300
    Time.new(2017, 9, 16, 17, 0).next_year(1)
    # => ArgumentError: wrong number of arguments (given 1, expected 0)
    ```

    After:
    ```
    Time.new(2017, 9, 16, 17, 0).prev_year    # => 2016-09-16 17:00:00 +0300
    Time.new(2017, 9, 16, 17, 0).prev_year(1) # => 2016-09-16 17:00:00 +0300

    Time.new(2017, 9, 16, 17, 0).next_year    # => 2018-09-16 17:00:00 +0300
    Time.new(2017, 9, 16, 17, 0).next_year(1) # => 2018-09-16 17:00:00 +0300
    ```

    *bogdanvlviv*

*   Add same method signature for `Time#prev_month` and `Time#next_month`
    in accordance with `Date#prev_month`, `Date#next_month`.

    Allows pass argument for `Time#prev_month` and `Time#next_month`.

    Before:
    ```
    Time.new(2017, 9, 16, 17, 0).prev_month    # => 2017-08-16 17:00:00 +0300
    Time.new(2017, 9, 16, 17, 0).prev_month(1)
    # => ArgumentError: wrong number of arguments (given 1, expected 0)

    Time.new(2017, 9, 16, 17, 0).next_month    # => 2017-10-16 17:00:00 +0300
    Time.new(2017, 9, 16, 17, 0).next_month(1)
    # => ArgumentError: wrong number of arguments (given 1, expected 0)
    ```

    After:
    ```
    Time.new(2017, 9, 16, 17, 0).prev_month    # => 2017-08-16 17:00:00 +0300
    Time.new(2017, 9, 16, 17, 0).prev_month(1) # => 2017-08-16 17:00:00 +0300

    Time.new(2017, 9, 16, 17, 0).next_month    # => 2017-10-16 17:00:00 +0300
    Time.new(2017, 9, 16, 17, 0).next_month(1) # => 2017-10-16 17:00:00 +0300
    ```

    *bogdanvlviv*

*   Add same method signature for `Time#prev_day` and `Time#next_day`
    in accordance with `Date#prev_day`, `Date#next_day`.

    Allows pass argument for `Time#prev_day` and `Time#next_day`.

    Before:
    ```
    Time.new(2017, 9, 16, 17, 0).prev_day    # => 2017-09-15 17:00:00 +0300
    Time.new(2017, 9, 16, 17, 0).prev_day(1)
    # => ArgumentError: wrong number of arguments (given 1, expected 0)

    Time.new(2017, 9, 16, 17, 0).next_day    # => 2017-09-17 17:00:00 +0300
    Time.new(2017, 9, 16, 17, 0).next_day(1)
    # => ArgumentError: wrong number of arguments (given 1, expected 0)
    ```

    After:
    ```
    Time.new(2017, 9, 16, 17, 0).prev_day    # => 2017-09-15 17:00:00 +0300
    Time.new(2017, 9, 16, 17, 0).prev_day(1) # => 2017-09-15 17:00:00 +0300

    Time.new(2017, 9, 16, 17, 0).next_day    # => 2017-09-17 17:00:00 +0300
    Time.new(2017, 9, 16, 17, 0).next_day(1) # => 2017-09-17 17:00:00 +0300
    ```

    *bogdanvlviv*

*   `IO#to_json` now returns the `to_s` representation, rather than
    attempting to convert to an array. This fixes a bug where `IO#to_json`
    would raise an `IOError` when called on an unreadable object.

    Fixes #26132.

    *Paul Kuruvilla*

*   Remove deprecated `halt_callback_chains_on_return_false` option.

    *Rafael Mendonça França*

*   Remove deprecated `:if` and `:unless` string filter for callbacks.

    *Rafael Mendonça França*

*   `Hash#slice` now falls back to Ruby 2.5+'s built-in definition if defined.

    *Akira Matsuda*

*   Deprecate `secrets.secret_token`.

    The architecture for secrets had a big upgrade between Rails 3 and Rails 4,
    when the default changed from using `secret_token` to `secret_key_base`.

    `secret_token` has been soft deprecated in documentation for four years
    but is still in place to support apps created before Rails 4.
    Deprecation warnings have been added to help developers upgrade their
    applications to `secret_key_base`.

    *claudiob*, *Kasper Timm Hansen*

*   Return an instance of `HashWithIndifferentAccess` from `HashWithIndifferentAccess#transform_keys`.

    *Yuji Yaginuma*

*   Add key rotation support to `MessageEncryptor` and `MessageVerifier`

    This change introduces a `rotate` method to both the `MessageEncryptor` and
    `MessageVerifier` classes. This method accepts the same arguments and
    options as the given classes' constructor. The `encrypt_and_verify` method
    for `MessageEncryptor` and the `verified` method for `MessageVerifier` also
    accept an optional keyword argument `:on_rotation` block which is called
    when a rotated instance is used to decrypt or verify the message.

    *Michael J Coyne*

*   Deprecate `Module#reachable?` method.

    *bogdanvlviv*

*   Add `config/credentials.yml.enc` to store production app secrets.

    Allows saving any authentication credentials for third party services
    directly in repo encrypted with `config/master.key` or `ENV["RAILS_MASTER_KEY"]`.

    This will eventually replace `Rails.application.secrets` and the encrypted
    secrets introduced in Rails 5.1.

    *DHH*, *Kasper Timm Hansen*

*   Add `ActiveSupport::EncryptedFile` and `ActiveSupport::EncryptedConfiguration`.

    Allows for stashing encrypted files or configuration directly in repo by
    encrypting it with a key.

    Backs the new credentials setup above, but can also be used independently.

    *DHH*, *Kasper Timm Hansen*

*   `Module#delegate_missing_to` now raises `DelegationError` if target is nil,
    similar to `Module#delegate`.

    *Anton Khamets*

*   Update `String#camelize` to provide feedback when wrong option is passed

    `String#camelize` was returning nil without any feedback when an
    invalid option was passed as a parameter.

    Previously:

        'one_two'.camelize(true)
        # => nil

    Now:

        'one_two'.camelize(true)
        # => ArgumentError: Invalid option, use either :upper or :lower.

    *Ricardo Díaz*

*   Fix modulo operations involving durations

    Rails 5.1 introduced `ActiveSupport::Duration::Scalar` as a wrapper
    around numeric values as a way of ensuring a duration was the outcome of
    an expression. However, the implementation was missing support for modulo
    operations. This support has now been added and should result in a duration
    being returned from expressions involving modulo operations.

    Prior to Rails 5.1:

        5.minutes % 2.minutes
        # => 60

    Now:

        5.minutes % 2.minutes
        # => 1 minute

    Fixes #29603 and #29743.

    *Sayan Chakraborty*, *Andrew White*

*   Fix division where a duration is the denominator

    PR #29163 introduced a change in behavior when a duration was the denominator
    in a calculation - this was incorrect as dividing by a duration should always
    return a `Numeric`. The behavior of previous versions of Rails has been restored.

    Fixes #29592.

    *Andrew White*

*   Add purpose and expiry support to `ActiveSupport::MessageVerifier` &
   `ActiveSupport::MessageEncryptor`.

    For instance, to ensure a message is only usable for one intended purpose:

        token = @verifier.generate("x", purpose: :shipping)

        @verifier.verified(token, purpose: :shipping) # => "x"
        @verifier.verified(token)                     # => nil

    Or make it expire after a set time:

        @verifier.generate("x", expires_in: 1.month)
        @verifier.generate("y", expires_at: Time.now.end_of_year)

    Showcased with `ActiveSupport::MessageVerifier`, but works the same for
    `ActiveSupport::MessageEncryptor`'s `encrypt_and_sign` and `decrypt_and_verify`.

    Pull requests: #29599, #29854

    *Assain Jaleel*

*   Make the order of `Hash#reverse_merge!` consistent with `HashWithIndifferentAccess`.

    *Erol Fornoles*

*   Add `freeze_time` helper which freezes time to `Time.now` in tests.

    *Prathamesh Sonpatki*

*   Default `ActiveSupport::MessageEncryptor` to use AES 256 GCM encryption.

    On for new Rails 5.2 apps. Upgrading apps can find the config as a new
    framework default.

    *Assain Jaleel*

*   Cache: `write_multi`

        Rails.cache.write_multi foo: 'bar', baz: 'qux'

    Plus faster fetch_multi with stores that implement `write_multi_entries`.
    Keys that aren't found may be written to the cache store in one shot
    instead of separate writes.

    The default implementation simply calls `write_entry` for each entry.
    Stores may override if they're capable of one-shot bulk writes, like
    Redis `MSET`.

    *Jeremy Daer*

*   Add default option to module and class attribute accessors.

        mattr_accessor :settings, default: {}

    Works for `mattr_reader`, `mattr_writer`, `cattr_accessor`, `cattr_reader`,
    and `cattr_writer` as well.

    *Genadi Samokovarov*

*   Add `Date#prev_occurring` and `Date#next_occurring` to return specified next/previous occurring day of week.

    *Shota Iguchi*

*   Add default option to `class_attribute`.

    Before:

        class_attribute :settings
        self.settings = {}

    Now:

        class_attribute :settings, default: {}

    *DHH*

*   `#singularize` and `#pluralize` now respect uncountables for the specified locale.

    *Eilis Hamilton*

*   Add `ActiveSupport::CurrentAttributes` to provide a thread-isolated attributes singleton.
    Primary use case is keeping all the per-request attributes easily available to the whole system.

    *DHH*

*   Fix implicit coercion calculations with scalars and durations

    Previously, calculations where the scalar is first would be converted to a duration
    of seconds, but this causes issues with dates being converted to times, e.g:

        Time.zone = "Beijing"           # => Asia/Shanghai
        date = Date.civil(2017, 5, 20)  # => Mon, 20 May 2017
        2 * 1.day                       # => 172800 seconds
        date + 2 * 1.day                # => Mon, 22 May 2017 00:00:00 CST +08:00

    Now, the `ActiveSupport::Duration::Scalar` calculation methods will try to maintain
    the part structure of the duration where possible, e.g:

        Time.zone = "Beijing"           # => Asia/Shanghai
        date = Date.civil(2017, 5, 20)  # => Mon, 20 May 2017
        2 * 1.day                       # => 2 days
        date + 2 * 1.day                # => Mon, 22 May 2017

    Fixes #29160, #28970.

    *Andrew White*

*   Add support for versioned cache entries. This enables the cache stores to recycle cache keys, greatly saving
    on storage in cases with frequent churn. Works together with the separation of `#cache_key` and `#cache_version`
    in Active Record and its use in Action Pack's fragment caching.

    *DHH*

*   Pass gem name and deprecation horizon to deprecation notifications.

    *Willem van Bergen*

*   Add support for `:offset` and `:zone` to `ActiveSupport::TimeWithZone#change`

    *Andrew White*

*   Add support for `:offset` to `Time#change`

    Fixes #28723.

    *Andrew White*

*   Add `fetch_values` for `HashWithIndifferentAccess`

    The method was originally added to `Hash` in Ruby 2.3.0.

    *Josh Pencheon*


Please check [5-1-stable](https://github.com/rails/rails/blob/5-1-stable/activesupport/CHANGELOG.md) for previous changes.<|MERGE_RESOLUTION|>--- conflicted
+++ resolved
@@ -1,11 +1,16 @@
-<<<<<<< HEAD
+*   `assert_changes` will always assert that the expression changes,
+    regardless of `from:` and `to:` argument combinations.
+
+    *Daniel Ma*
+
 *   Allow the hash function used to generate non-sensitive digests, such as the
     ETag header, to be specified with `config.active_support.hash_digest_class`.
 
     The object provided must respond to `#hexdigest`, e.g. `Digest::SHA1`.
 
     *Dmitri Dolguikh*
- 
+
+
 ## Rails 5.2.0.beta2 (November 28, 2017) ##
 
 *   No changes.
@@ -119,12 +124,6 @@
     To disable compression, pass `compress: false` to the initializer.
 
     *Jeremy Daer*
-=======
-*   `assert_changes` will always assert that the expression changes,
-    regardless of `from:` and `to:` argument combinations.
-
-    *Daniel Ma*
->>>>>>> af0361da
 
 *   Allow `Range#include?` on TWZ ranges
 
